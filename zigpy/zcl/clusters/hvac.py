--- conflicted
+++ resolved
@@ -464,13 +464,8 @@
     cluster_id = 0x0204
     name = "Thermostat User Interface Configuration"
     ep_attribute = "thermostat_ui"
-<<<<<<< HEAD
     attributes: dict[int, ZCLAttributeDef] = {
-        0x0000: ("temp_display_mode", TemperatureDisplayMode),
-=======
-    attributes = {
         0x0000: ("temperature_display_mode", TemperatureDisplayMode),
->>>>>>> 3a4e0e6e
         0x0001: ("keypad_lockout", KeypadLockout),
         0x0002: ("schedule_programming_visibility", ScheduleProgrammingVisibility),
     }
